import os
import time

os.environ['PYGAME_HIDE_SUPPORT_PROMPT'] = "hide"

import pygame
from visca_over_ip.exceptions import ViscaException
from numpy import interp

from config import ips, mappings, sensitivity_tables, help_text, Camera, long_press_time
from startup_shutdown import shut_down, configure


invert_tilt = True
cam = None
joystick = None
joystick_reset_time = None
last_focus_time = None
button_down_time = {key: None for key in mappings['preset']}


def joystick_init(print_battery=False):
    """Initializes pygame and the joystick.
    This is done occasionally because pygame seems to put the controller to sleep otherwise
    :param print_battery: If set to True, the battery charge status of the joystick will be printed out
    """
    global joystick, joystick_reset_time

    pygame.joystick.quit()
    pygame.display.quit()

    pygame.display.init()
    pygame.joystick.init()
    joystick = pygame.joystick.Joystick(0)

<<<<<<< HEAD
    if print_battery:
        print('Joystick battery is', joystick.get_power_level())

    joystick_reset_time = time.time() + 120
=======
    joystick_reset_time = time.time() + 20
>>>>>>> bdc3ebdf


def joy_pos_to_cam_speed(axis_position: float, table_name: str, invert=True) -> int:
    """Converts from a joystick axis position to a camera speed using the given mapping

    :param axis_position: the raw value of an axis of the joystick -1 to 1
    :param table_name: one of the keys in sensitivity_tables
    :param invert: if True, the sign of the output will be flipped
    :return: an integer which can be fed to a Camera driver method
    """
    sign = 1 if axis_position >= 0 else -1
    if invert:
        sign *= -1

    table = sensitivity_tables[table_name]

    return sign * round(
        interp(abs(axis_position), table['joy'], table['cam'])
    )


def update_focus():
    """Reads the state of the bumpers and toggles manual focus, focuses near, or focuses far."""
    global last_focus_time
    time_since_last_adjust = time.time() - last_focus_time if last_focus_time else 30

    focus_near = joystick.get_button(mappings['focus']['near'])
    focus_far = joystick.get_button(mappings['focus']['far'])
    manual_focus = cam.get_focus_mode() == 'manual'

    if focus_near and focus_far and time_since_last_adjust > .4:
        last_focus_time = time.time()
        if manual_focus:
            cam.set_focus_mode('auto')
            print('Auto focus')
        else:
            cam.set_focus_mode('manual')
            print('Manual focus')

    elif focus_far and manual_focus and time_since_last_adjust > .1:
        last_focus_time = time.time()

        cam.manual_focus(-1)
        time.sleep(.01)
        cam.manual_focus(0)

    elif focus_near and manual_focus and time_since_last_adjust > .1:
        last_focus_time = time.time()

        cam.manual_focus(1)
        time.sleep(.01)
        cam.manual_focus(0)


def update_brightness():
    if joystick.get_axis(mappings['brightness']['up']) > .9:
        cam.increase_exposure_compensation()

    if joystick.get_axis(mappings['brightness']['down']) > .9:
        cam.decrease_exposure_compensation()


def connect_to_camera(cam_index) -> Camera:
    """Connects to the camera specified by cam_index and returns it"""
    global cam

    if cam:
        cam.zoom(0)
        cam.pantilt(0, 0)
        cam.close_connection()

    cam = Camera(ips[cam_index])

    try:
        cam.zoom(0)
    except ViscaException:
        pass

    print(f"Camera {cam_index + 1}")

    return cam


def handle_button_presses():
    global invert_tilt, cam

    for event in pygame.event.get(eventtype=pygame.JOYBUTTONDOWN):
        btn_no = event.dict['button']
        if btn_no == mappings['other']['exit']:
            shut_down(cam)

        elif btn_no in mappings['cam_select']:
            cam = connect_to_camera(mappings['cam_select'][btn_no])

        elif btn_no == mappings['other']['invert_tilt']:
            invert_tilt = not invert_tilt
            print('Tilt', 'inverted' if not invert_tilt else 'not inverted')


def handle_preset_buttons():
    """Distinguishes between short presses and long presses for recalling and saving presets"""
    global cam, button_down_time

    for event in pygame.event.get(eventtype=pygame.JOYBUTTONUP):
        btn_no = event.dict['button']

        if btn_no in mappings['preset']:
            cam.recall_preset(mappings['preset'][btn_no])

    for btn_no in mappings['preset']:
        if joystick.get_button(btn_no):
            if button_down_time[btn_no] is None:
                button_down_time[btn_no] = time.time()

            elif time.time() - button_down_time[btn_no] > long_press_time:
                cam.save_preset(mappings['preset'][btn_no])

        else:
            button_down_time[btn_no] = None


def main_loop():
    while True:
        handle_button_presses()
        update_brightness()
        update_focus()
        handle_preset_buttons()

        cam.pantilt(
            pan_speed=joy_pos_to_cam_speed(joystick.get_axis(mappings['movement']['pan']), 'pan'),
            tilt_speed=joy_pos_to_cam_speed(joystick.get_axis(mappings['movement']['tilt']), 'tilt', invert_tilt)
        )
        time.sleep(0.03)
        cam.zoom(joy_pos_to_cam_speed(joystick.get_axis(mappings['movement']['zoom']), 'zoom'))

        if time.time() >= joystick_reset_time:
            joystick_init()


if __name__ == "__main__":
    print(help_text)
    joystick_init(print_battery=True)
    configure()
    cam = connect_to_camera(0)

    while True:
        try:
            main_loop()

        except Exception as exc:
            print(exc)<|MERGE_RESOLUTION|>--- conflicted
+++ resolved
@@ -33,14 +33,10 @@
     pygame.joystick.init()
     joystick = pygame.joystick.Joystick(0)
 
-<<<<<<< HEAD
     if print_battery:
         print('Joystick battery is', joystick.get_power_level())
 
-    joystick_reset_time = time.time() + 120
-=======
     joystick_reset_time = time.time() + 20
->>>>>>> bdc3ebdf
 
 
 def joy_pos_to_cam_speed(axis_position: float, table_name: str, invert=True) -> int:
